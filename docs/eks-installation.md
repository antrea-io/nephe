--- conflicted
+++ resolved
@@ -73,10 +73,6 @@
 
 ### Deploy Nephe Controller
 
-<<<<<<< HEAD
-To deploy the latest version of nephe (built from the main branch), use the
-checked-in [deployment yaml](../config/nephe.yml).
-=======
 To deploy a released version of Nephe, pick a deployment manifest from the
 [list of releases](https://github.com/antrea-io/nephe/releases). For any given
 release <TAG> (e.g. v0.1.0), you can deploy Nephe as follows:
@@ -87,7 +83,6 @@
 
 To deploy the latest version of Nephe (built from the main branch), use the
 checked-in [deployment yaml](../config/nephe.yml):
->>>>>>> 33b51608
 
 ```bash
 ~/terraform/eks kubectl apply -f https://raw.githubusercontent.com/antrea-io/nephe/main/config/nephe.yml
