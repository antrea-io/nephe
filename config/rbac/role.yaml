---
apiVersion: rbac.authorization.k8s.io/v1
kind: ClusterRole
metadata:
  creationTimestamp: null
  name: manager-role
rules:
- apiGroups:
  - controlplane.antrea.io
  resources:
  - addressgroups
  verbs:
  - get
  - list
  - watch
- apiGroups:
  - controlplane.antrea.io
  resources:
  - appliedtogroups
  verbs:
  - get
  - list
  - watch
- apiGroups:
  - controlplane.antrea.io
  resources:
  - networkpolicies
  verbs:
  - get
  - list
  - watch
- apiGroups:
  - controlplane.antrea.io
  resources:
  - networkpolicies/status
  verbs:
  - create
  - delete
- apiGroups:
  - crd.antrea.io
  resources:
  - externalentities
  verbs:
  - create
  - delete
  - get
  - list
  - patch
  - update
  - watch
- apiGroups:
  - crd.antrea.io
  resources:
  - externalentities/status
  verbs:
  - get
  - patch
  - update
- apiGroups:
    - crd.antrea.io
  resources:
    - externalnodes
  verbs:
    - create
    - delete
    - get
    - list
    - patch
<<<<<<< HEAD
=======
    - watch
>>>>>>> a69824bd
- apiGroups:
    - crd.antrea.io
  resources:
    - externalnodes/status
  verbs:
    - get
    - patch
    - update

- apiGroups:
  - crd.cloud.antrea.io
  resources:
  - cloudentityselectors
  verbs:
  - create
  - delete
  - get
  - list
  - patch
  - update
  - watch
- apiGroups:
  - crd.cloud.antrea.io
  resources:
  - cloudentityselectors/status
  verbs:
  - get
  - patch
  - update
- apiGroups:
  - crd.cloud.antrea.io
  resources:
  - cloudprovideraccounts
  verbs:
  - create
  - delete
  - get
  - list
  - patch
  - update
  - watch
- apiGroups:
  - crd.cloud.antrea.io
  resources:
  - cloudprovideraccounts/status
  verbs:
  - get
  - patch
  - update
- apiGroups:
  - crd.cloud.antrea.io
  resources:
  - virtualmachines
  verbs:
  - create
  - delete
  - get
  - list
  - patch
  - update
  - watch
- apiGroups:
  - crd.cloud.antrea.io
  resources:
  - virtualmachines/status
  verbs:
  - get
  - patch
  - update
- apiGroups:
  - authorization.k8s.io
  resources:
  - subjectaccessreviews
  verbs:
  - create
- apiGroups:
  - ""
  resourceNames:
  - extension-apiserver-authentication
  resources:
  - configmaps
  verbs:
  - get
  - list
  - watch<|MERGE_RESOLUTION|>--- conflicted
+++ resolved
@@ -66,10 +66,7 @@
     - get
     - list
     - patch
-<<<<<<< HEAD
-=======
     - watch
->>>>>>> a69824bd
 - apiGroups:
     - crd.antrea.io
   resources:
