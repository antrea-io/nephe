- builder:
      name: builder-slack-notify-declare
      builders:
          - shell: |-
                #!/bin/bash
                set -ex

                declare -a nanny
                nanny=("rahulj" "kumaranand")

                d=$(date '+%d')
                r=$((d % ${#nanny[@]}))
                chosen_nanny=${nanny[$r]}

                cat > chosen_nanny <<EOF
                chosen_nanny=${chosen_nanny}
                EOF

                cat chosen_nanny

- builder:
    name: deploy-vm-and-run-aws-tests-for-nephe
    builders:
      - shell: |-
          #!/bin/bash
          ./ci/jenkins/nephe-ci.sh --buildnumber "${BUILD_NUMBER}" --vchost "${VC_HOST}" \
                  --vcuser "${VC_USER}" --datacenter "${DATACENTERNAME}" --datastore "${DATA_STORE}" \
                  --vcCluster "${VC_CLUSTER}" --resourcePool "${RESOURCEPOOLPATH}" --vcNetwork "${VMC_NETWORK_1}" \
                  --virtualMachine "${VIRTUAL_MACHINE}" --goVcPassword "${GOVC_PASSWORD}" --testType aws
- builder:
    name: deploy-vm-and-run-azure-tests-for-nephe
    builders:
      - shell: |-
          #!/bin/bash
          ./ci/jenkins/nephe-ci.sh --buildnumber "${BUILD_NUMBER}" --vchost "${VC_HOST}" \
                  --vcuser "${VC_USER}" --datacenter "${DATACENTERNAME}" --datastore "${DATA_STORE}" \
                  --vcCluster "${VC_CLUSTER}" --resourcePool "${RESOURCEPOOLPATH}" --vcNetwork "${VMC_NETWORK_1}" \
                  --virtualMachine "${VIRTUAL_MACHINE}" --goVcPassword "${GOVC_PASSWORD}" --testType azure
- builder:
    name: deploy-vm-and-run-eks-tests-for-nephe
    builders:
      - shell: |-
          #!/bin/bash
          ./ci/jenkins/nephe-ci.sh --buildnumber "${BUILD_NUMBER}" --vchost "${VC_HOST}" \
                  --vcuser "${VC_USER}" --datacenter "${DATACENTERNAME}" --datastore "${DATA_STORE}" \
                  --vcCluster "${VC_CLUSTER}" --resourcePool "${RESOURCEPOOLPATH}" --vcNetwork "${VMC_NETWORK_1}" \
                  --virtualMachine "${VIRTUAL_MACHINE}" --goVcPassword "${GOVC_PASSWORD}" --testType eks
- builder:
    name: deploy-vm-and-run-aks-tests-for-nephe
    builders:
      - shell: |-
          #!/bin/bash
<<<<<<< HEAD
          ./ci/jenkins/nephe-ci.sh --buildnumber "${{BUILD_NUMBER}}" --vchost "${{VC_HOST}}" \
                  --vcuser "${{VC_USER}}" --datacenter "${{DATACENTERNAME}}" --datastore "${{DATA_STORE}}" \
                  --vcCluster "${{VC_CLUSTER}}" --resourcePool "${{RESOURCEPOOLPATH}}" --vcNetwork "${{VMC_NETWORK_1}}" \
                  --virtualMachine "${{VIRTUAL_MACHINE}}" --goVcPassword "${{GOVC_PASSWORD}}" --testType aks
- builder:
      name: deploy-vm-with-agent-and-run-eks-tests-for-nephe
      builders:
          - shell: |-
                #!/bin/bash
                ./ci/jenkins/nephe-ci.sh --buildnumber "${BUILD_NUMBER}" --vchost "${VC_HOST}" \
                        --vcuser "${VC_USER}" --datacenter "${DATACENTERNAME}" --datastore "${DATA_STORE}" \
                        --vcCluster "${VC_CLUSTER}" --resourcePool "${RESOURCEPOOLPATH}" --vcNetwork "${VMC_NETWORK_1}" \
                        --virtualMachine "${VIRTUAL_MACHINE}" --goVcPassword "${GOVC_PASSWORD}" --testType eks-with-agent
- builder:
      name: deploy-vm-with-agent-and-run-aks-tests-for-nephe
      builders:
          - shell: |-
                #!/bin/bash
                ./ci/jenkins/nephe-ci.sh --buildnumber "${BUILD_NUMBER}" --vchost "${VC_HOST}" \
                        --vcuser "${VC_USER}" --datacenter "${DATACENTERNAME}" --datastore "${DATA_STORE}" \
                        --vcCluster "${VC_CLUSTER}" --resourcePool "${RESOURCEPOOLPATH}" --vcNetwork "${VMC_NETWORK_1}" \
                        --virtualMachine "${VIRTUAL_MACHINE}" --goVcPassword "${GOVC_PASSWORD}" --testType aks-with-agent
=======
          ./ci/jenkins/nephe-ci.sh --buildnumber "${BUILD_NUMBER}" --vchost "${VC_HOST}" \
                  --vcuser "${VC_USER}" --datacenter "${DATACENTERNAME}" --datastore "${DATA_STORE}" \
                  --vcCluster "${VC_CLUSTER}" --resourcePool "${RESOURCEPOOLPATH}" --vcNetwork "${VMC_NETWORK_1}" \
                  --virtualMachine "${VIRTUAL_MACHINE}" --goVcPassword "${GOVC_PASSWORD}" --testType aks
>>>>>>> 03fefbf5

- builder:
    name: nephe-gc-cronjob
    builders:
      - shell: |-
          #!/bin/bash
          chmod +x ./ci/jenkins/nephe-gc.sh
          ./ci/jenkins/nephe-gc.sh --goVcPassword "${GOVC_PASSWORD}"<|MERGE_RESOLUTION|>--- conflicted
+++ resolved
@@ -50,35 +50,28 @@
     builders:
       - shell: |-
           #!/bin/bash
-<<<<<<< HEAD
-          ./ci/jenkins/nephe-ci.sh --buildnumber "${{BUILD_NUMBER}}" --vchost "${{VC_HOST}}" \
-                  --vcuser "${{VC_USER}}" --datacenter "${{DATACENTERNAME}}" --datastore "${{DATA_STORE}}" \
-                  --vcCluster "${{VC_CLUSTER}}" --resourcePool "${{RESOURCEPOOLPATH}}" --vcNetwork "${{VMC_NETWORK_1}}" \
-                  --virtualMachine "${{VIRTUAL_MACHINE}}" --goVcPassword "${{GOVC_PASSWORD}}" --testType aks
-- builder:
-      name: deploy-vm-with-agent-and-run-eks-tests-for-nephe
-      builders:
-          - shell: |-
-                #!/bin/bash
-                ./ci/jenkins/nephe-ci.sh --buildnumber "${BUILD_NUMBER}" --vchost "${VC_HOST}" \
-                        --vcuser "${VC_USER}" --datacenter "${DATACENTERNAME}" --datastore "${DATA_STORE}" \
-                        --vcCluster "${VC_CLUSTER}" --resourcePool "${RESOURCEPOOLPATH}" --vcNetwork "${VMC_NETWORK_1}" \
-                        --virtualMachine "${VIRTUAL_MACHINE}" --goVcPassword "${GOVC_PASSWORD}" --testType eks-with-agent
-- builder:
-      name: deploy-vm-with-agent-and-run-aks-tests-for-nephe
-      builders:
-          - shell: |-
-                #!/bin/bash
-                ./ci/jenkins/nephe-ci.sh --buildnumber "${BUILD_NUMBER}" --vchost "${VC_HOST}" \
-                        --vcuser "${VC_USER}" --datacenter "${DATACENTERNAME}" --datastore "${DATA_STORE}" \
-                        --vcCluster "${VC_CLUSTER}" --resourcePool "${RESOURCEPOOLPATH}" --vcNetwork "${VMC_NETWORK_1}" \
-                        --virtualMachine "${VIRTUAL_MACHINE}" --goVcPassword "${GOVC_PASSWORD}" --testType aks-with-agent
-=======
           ./ci/jenkins/nephe-ci.sh --buildnumber "${BUILD_NUMBER}" --vchost "${VC_HOST}" \
                   --vcuser "${VC_USER}" --datacenter "${DATACENTERNAME}" --datastore "${DATA_STORE}" \
                   --vcCluster "${VC_CLUSTER}" --resourcePool "${RESOURCEPOOLPATH}" --vcNetwork "${VMC_NETWORK_1}" \
                   --virtualMachine "${VIRTUAL_MACHINE}" --goVcPassword "${GOVC_PASSWORD}" --testType aks
->>>>>>> 03fefbf5
+- builder:
+    name: deploy-vm-with-agent-and-run-eks-tests-for-nephe
+    builders:
+      - shell: |-
+          #!/bin/bash
+          ./ci/jenkins/nephe-ci.sh --buildnumber "${BUILD_NUMBER}" --vchost "${VC_HOST}" \
+                  --vcuser "${VC_USER}" --datacenter "${DATACENTERNAME}" --datastore "${DATA_STORE}" \
+                  --vcCluster "${VC_CLUSTER}" --resourcePool "${RESOURCEPOOLPATH}" --vcNetwork "${VMC_NETWORK_1}" \
+                  --virtualMachine "${VIRTUAL_MACHINE}" --goVcPassword "${GOVC_PASSWORD}" --testType eks-with-agent
+- builder:
+    name: deploy-vm-with-agent-and-run-aks-tests-for-nephe
+    builders:
+      - shell: |-
+          #!/bin/bash
+          ./ci/jenkins/nephe-ci.sh --buildnumber "${BUILD_NUMBER}" --vchost "${VC_HOST}" \
+                  --vcuser "${VC_USER}" --datacenter "${DATACENTERNAME}" --datastore "${DATA_STORE}" \
+                  --vcCluster "${VC_CLUSTER}" --resourcePool "${RESOURCEPOOLPATH}" --vcNetwork "${VMC_NETWORK_1}" \
+                  --virtualMachine "${VIRTUAL_MACHINE}" --goVcPassword "${GOVC_PASSWORD}" --testType aks-with-agent
 
 - builder:
     name: nephe-gc-cronjob
