// Copyright 2022 Antrea Authors.
//
// Licensed under the Apache License, Version 2.0 (the "License");
// you may not use this file except in compliance with the License.
// You may obtain a copy of the License at
//
//      http://www.apache.org/licenses/LICENSE-2.0
//
// Unless required by applicable law or agreed to in writing, software
// distributed under the License is distributed on an "AS IS" BASIS,
// WITHOUT WARRANTIES OR CONDITIONS OF ANY KIND, either express or implied.
// See the License for the specific language governing permissions and
// limitations under the License.

package cloud

import (
	"context"
	"fmt"
	"reflect"
	"strings"
	"sync"

	"github.com/go-logr/logr"
	"go.uber.org/multierr"
	"k8s.io/apimachinery/pkg/runtime"
	"k8s.io/apimachinery/pkg/types"
	"k8s.io/client-go/tools/cache"
	"sigs.k8s.io/controller-runtime/pkg/client"
	"sigs.k8s.io/controller-runtime/pkg/controller/controllerutil"

	cloudv1alpha1 "antrea.io/nephe/apis/crd/v1alpha1"
	cloudprovider "antrea.io/nephe/pkg/cloud-provider"
	"antrea.io/nephe/pkg/cloud-provider/cloudapi/common"
	"antrea.io/nephe/pkg/controllers/inventory"
	"antrea.io/nephe/pkg/logging"
)

const (
	accountResourceToCreate       = "TO_CREATE"
	accountResourceToDelete       = "TO_DELETE"
	accountResourceToUpdate       = "TO_UPDATE"
	errorMsgAccountPollerNotFound = "account poller not found"
)

type accountPoller struct {
	client.Client
	log    logr.Logger
	scheme *runtime.Scheme

	pollIntvInSeconds uint
	cloudType         cloudv1alpha1.CloudProvider
	namespacedName    *types.NamespacedName
	selector          *cloudv1alpha1.CloudEntitySelector
	vmSelector        cache.Indexer
	ch                chan struct{}
	inventory         *inventory.Inventory
}

type Poller struct {
	accPollers map[types.NamespacedName]*accountPoller
	mutex      sync.Mutex
	log        logr.Logger
}

// InitPollers function creates an instance of Poller struct and initializes it.
func InitPollers() *Poller {
	poller := &Poller{
		accPollers: make(map[types.NamespacedName]*accountPoller),
		log:        logging.GetLogger("poller").WithName("AccountPoller"),
	}
	return poller
}

// addAccountPoller creates an account poller for a given account and adds it to accPollers map.
func (p *Poller) addAccountPoller(cloudType cloudv1alpha1.CloudProvider, namespacedName *types.NamespacedName,
	account *cloudv1alpha1.CloudProviderAccount, r *CloudProviderAccountReconciler) (*accountPoller, bool) {
	p.mutex.Lock()
	defer p.mutex.Unlock()

	if pollerScope, exists := p.accPollers[*namespacedName]; exists {
		p.log.Info("poller exists", "account", namespacedName)
		return pollerScope, exists
	}

	poller := &accountPoller{
		Client:            r.Client,
		scheme:            r.Scheme,
		log:               p.log,
		pollIntvInSeconds: *account.Spec.PollIntervalInSeconds,
		cloudType:         cloudType,
		namespacedName:    namespacedName,
		selector:          nil,
		ch:                make(chan struct{}),
		inventory:         r.Inventory,
	}

	poller.vmSelector = cache.NewIndexer(
		func(obj interface{}) (string, error) {
			m := obj.(*cloudv1alpha1.VirtualMachineSelector)
			// Create a unique key for each VirtualMachineSelector.
			return fmt.Sprintf("%v-%v-%v", m.Agented, m.VpcMatch, m.VMMatch), nil
		},
		cache.Indexers{
			virtualMachineSelectorMatchIndexerByID: func(obj interface{}) ([]string, error) {
				m := obj.(*cloudv1alpha1.VirtualMachineSelector)
				if len(m.VMMatch) == 0 {
					return nil, nil
				}
				var match []string
				for _, vmMatch := range m.VMMatch {
					if len(vmMatch.MatchID) > 0 {
						match = append(match, strings.ToLower(vmMatch.MatchID))
					}
				}
				return match, nil
			},
			virtualMachineSelectorMatchIndexerByName: func(obj interface{}) ([]string, error) {
				m := obj.(*cloudv1alpha1.VirtualMachineSelector)
				if len(m.VMMatch) == 0 {
					return nil, nil
				}
				var match []string
				for _, vmMatch := range m.VMMatch {
					if len(vmMatch.MatchName) > 0 {
						match = append(match, strings.ToLower(vmMatch.MatchName))
					}
				}
				return match, nil
			},
			virtualMachineSelectorMatchIndexerByVPC: func(obj interface{}) ([]string, error) {
				m := obj.(*cloudv1alpha1.VirtualMachineSelector)
				if m.VpcMatch != nil && len(m.VpcMatch.MatchID) > 0 {
					return []string{strings.ToLower(m.VpcMatch.MatchID)}, nil
				}
				return nil, nil
			},
		})

	p.accPollers[*namespacedName] = poller
	p.log.Info("poller will be created", "account", namespacedName)
	return poller, false
}

// removeAccountPoller removes an account poller from accPollers map.
func (p *Poller) removeAccountPoller(namespacedName *types.NamespacedName) error {
	p.mutex.Lock()
	defer p.mutex.Unlock()

	poller, found := p.accPollers[*namespacedName]
	if found {
		if poller.selector != nil {
			cloudInterface, err := cloudprovider.GetCloudInterface(common.ProviderType(poller.cloudType))
			if err != nil {
				return err
			}
			cloudInterface.RemoveAccountResourcesSelector(namespacedName, poller.selector.Name)
		}

		if poller.ch != nil {
			close(poller.ch)
			poller.ch = nil
		}
		delete(p.accPollers, *namespacedName)
	}

	return nil
}

// getCloudType fetches cloud provider type from the accountPoller object for a given account.
func (p *Poller) getCloudType(name *types.NamespacedName) (cloudv1alpha1.CloudProvider, error) {
	p.mutex.Lock()
	defer p.mutex.Unlock()

	if pollerScope, exists := p.accPollers[*name]; exists {
		return pollerScope.cloudType, nil
	}
	return "", fmt.Errorf("account poller not found, account %s", name.String())
}

// updateAccountPoller updates accountPoller object with CES specific information.
func (p *Poller) updateAccountPoller(name *types.NamespacedName, selector *cloudv1alpha1.CloudEntitySelector) error {
	p.mutex.Lock()
	defer p.mutex.Unlock()

	accPoller, found := p.accPollers[*name]
	if !found {
		return fmt.Errorf("%s %s", errorMsgSelectorAddFail, name.String())
	}

	if selector.Spec.VMSelector != nil {
		// Indexer does not work with in-place update. Do delete->add.
		for _, vmSelector := range accPoller.vmSelector.List() {
			if err := accPoller.vmSelector.Delete(vmSelector.(*cloudv1alpha1.VirtualMachineSelector)); err != nil {
				p.log.Error(err, "unable to delete selector from indexer",
					"VMSelector", vmSelector.(*cloudv1alpha1.VirtualMachineSelector))
			}
		}

		for i := range selector.Spec.VMSelector {
			if err := accPoller.vmSelector.Add(&selector.Spec.VMSelector[i]); err != nil {
				p.log.Error(err, "unable to add selector into indexer",
					"VMSelector", selector.Spec.VMSelector[i])
			}
		}
	} else {
		for _, vmSelector := range accPoller.vmSelector.List() {
			if err := accPoller.vmSelector.Delete(vmSelector.(*cloudv1alpha1.VirtualMachineSelector)); err != nil {
				p.log.Error(err, "unable to delete selector from indexer",
					"VMSelector", vmSelector.(*cloudv1alpha1.VirtualMachineSelector))
			}
		}
	}

	// Populate selector specific fields in the accPoller created by CPA, needed for setting owner reference in VM CR.
	accPoller.selector = selector.DeepCopy()

	return nil
}

func (p *accountPoller) doAccountPoller() {
	cloudInterface, e := cloudprovider.GetCloudInterface(common.ProviderType(p.cloudType))
	if e != nil {
		p.log.Info("failed to get cloud interface", "account", p.namespacedName, "error", e)
		return
	}

	account := &cloudv1alpha1.CloudProviderAccount{}
	e = p.Get(context.TODO(), *p.namespacedName, account)
	if e != nil {
		p.log.Info("failed to get account", "account", p.namespacedName, "account", account, "error", e)
	}

	discoveredStatus, e := cloudInterface.GetAccountStatus(p.namespacedName)
	if e != nil {
		(*discoveredStatus).Error = fmt.Sprintf("failed to get status, err %v", e)
	}

	if account.Status != *discoveredStatus {
		updateAccountStatus(&account.Status, discoveredStatus)
		e = p.Client.Status().Update(context.TODO(), account)
		if e != nil {
			p.log.Info("failed to update account status", "account", p.namespacedName, "err", e)
		}
	}

	vpcMap, e := cloudInterface.GetVpcInventory(p.namespacedName)
	if e != nil {
		p.log.Info("failed to fetch cloud vpc list from internal snapshot", "account",
			p.namespacedName.String(), "error", e)
	}

<<<<<<< HEAD
	vpcMap, e := cloudInterface.GetVpcInventory(p.namespacedName)
	if e != nil {
		p.log.Info("failed to fetch cloud vpc list from internal snapshot", "account",
			p.namespacedName.String(), "error", e)
	}

=======
>>>>>>> 34fe66e1
	err := p.inventory.BuildVpcCache(vpcMap, p.namespacedName)
	if err != nil {
		p.log.Info("failed to build vpc inventory", "account", p.namespacedName.String(), "error", err)
	}

	// Perform VM Operations only when CES is added.
	if p.selector != nil {
		virtualMachines := p.getComputeResources(cloudInterface)
		e = p.doVirtualMachineOperations(virtualMachines)
		if e != nil {
			p.log.Info("failed to perform virtual-machine operations", "account", p.namespacedName, "error", e)
		}
	}
}

func (p *accountPoller) getComputeResources(cloudInterface common.CloudInterface) []*cloudv1alpha1.VirtualMachine {
	var e error

	virtualMachines, e := cloudInterface.InstancesGivenProviderAccount(p.namespacedName)
	if e != nil {
		p.log.Info("failed to discover compute resources", "account", p.namespacedName, "error", e)
		return []*cloudv1alpha1.VirtualMachine{}
	}

	p.log.Info("discovered compute resources statistics", "account", p.namespacedName, "virtual-machines",
		len(virtualMachines))

	return virtualMachines
}

func (p *accountPoller) doVirtualMachineOperations(virtualMachines []*cloudv1alpha1.VirtualMachine) error {
	virtualMachinesBasedOnOperation, err := p.findVirtualMachinesByOperation(virtualMachines)
	if err != nil {
		return err
	}

	virtualMachinesToCreate, found := virtualMachinesBasedOnOperation[accountResourceToCreate]
	if found {
		for _, vm := range virtualMachinesToCreate {
			e := p.createVirtualMachineCR(vm)
			if e != nil {
				err = multierr.Append(err, e)
				continue
			}
			p.log.Info("created", "vm-name", vm.Name)
		}
	}

	virtualMachinesToUpdate, found := virtualMachinesBasedOnOperation[accountResourceToUpdate]
	if found {
		for _, vm := range virtualMachinesToUpdate {
			e := p.updateVirtualMachineCR(vm)
			if e != nil {
				err = multierr.Append(err, e)
				continue
			}
			p.log.Info("updated", "vm-name", vm.Name)
		}
	}

	virtualMachinesToDelete, found := virtualMachinesBasedOnOperation[accountResourceToDelete]
	if found {
		for _, vm := range virtualMachinesToDelete {
			e := p.deleteVirtualMachineCR(vm)
			if e != nil {
				err = multierr.Append(err, e)
				continue
			}
			p.log.Info("deleted", "vm-name", vm.Name)
		}
	}

	if len(virtualMachinesToCreate) != 0 || len(virtualMachinesToDelete) != 0 || len(virtualMachinesToUpdate) != 0 {
		p.log.Info("virtual-machine crd statistics", "account", p.namespacedName,
			"created", len(virtualMachinesToCreate), "deleted", len(virtualMachinesToDelete), "updated", len(virtualMachinesToUpdate))
	}

	return err
}

func (p *accountPoller) findVirtualMachinesByOperation(discoveredVirtualMachines []*cloudv1alpha1.VirtualMachine) (
	map[string][]*cloudv1alpha1.VirtualMachine, error) {
	virtualMachinesByOperation := make(map[string][]*cloudv1alpha1.VirtualMachine)

	currentVirtualMachinesByName, err := p.getCurrentVirtualMachinesByName()
	if err != nil {
		return nil, err
	}

	// if no virtual machines in etcd, all discovered needs to be created.
	if len(currentVirtualMachinesByName) == 0 {
		virtualMachinesByOperation[accountResourceToCreate] = discoveredVirtualMachines
		return virtualMachinesByOperation, nil
	}

	// find virtual machines to be created.
	// And also removed any vm which needs to be created from currentVirtualMachineByName map.
	var virtualMachinesToCreate []*cloudv1alpha1.VirtualMachine
	var virtualMachinesToUpdate []*cloudv1alpha1.VirtualMachine
	for _, discoveredVirtualMachine := range discoveredVirtualMachines {
		currentVirtualMachine, found := currentVirtualMachinesByName[discoveredVirtualMachine.Name]
		if !found {
			virtualMachinesToCreate = append(virtualMachinesToCreate, discoveredVirtualMachine)
		} else {
			delete(currentVirtualMachinesByName, currentVirtualMachine.Name)
			if !areDiscoveredFieldsSameVirtualMachineStatus(currentVirtualMachine.Status, discoveredVirtualMachine.Status) {
				virtualMachinesToUpdate = append(virtualMachinesToUpdate, discoveredVirtualMachine)
			} else if currentVirtualMachine.Status.Agented != p.isVMAgented(&currentVirtualMachine) {
				p.log.Info("vm selector changed, update VM",
					"vm-name", currentVirtualMachine.Name)
				virtualMachinesToUpdate = append(virtualMachinesToUpdate, discoveredVirtualMachine)
			}
		}
	}

	// find virtual machines to be deleted.
	// All entries remaining in currentVirtualMachineByName are to be deleted from etcd
	var virtualMachinesToDelete []*cloudv1alpha1.VirtualMachine
	for _, vmToDelete := range currentVirtualMachinesByName {
		virtualMachinesToDelete = append(virtualMachinesToDelete, vmToDelete.DeepCopy())
	}

	virtualMachinesByOperation[accountResourceToCreate] = virtualMachinesToCreate
	virtualMachinesByOperation[accountResourceToDelete] = virtualMachinesToDelete
	virtualMachinesByOperation[accountResourceToUpdate] = virtualMachinesToUpdate

	return virtualMachinesByOperation, nil
}

func (p *accountPoller) getCurrentVirtualMachinesByName() (map[string]cloudv1alpha1.VirtualMachine, error) {
	currentVirtualMachinesByName := make(map[string]cloudv1alpha1.VirtualMachine)

	currentVirtualMachineList := &cloudv1alpha1.VirtualMachineList{}
	err := p.Client.List(context.TODO(), currentVirtualMachineList, client.InNamespace(p.selector.Namespace))
	if err != nil {
		return nil, err
	}

	ownerSelector := map[string]*cloudv1alpha1.CloudEntitySelector{p.selector.Name: p.selector}
	currentVirtualMachines := currentVirtualMachineList.Items
	for _, currentVirtualMachine := range currentVirtualMachines {
		if !isVirtualMachineOwnedBy(currentVirtualMachine, ownerSelector) {
			continue
		}
		currentVirtualMachinesByName[currentVirtualMachine.Name] = currentVirtualMachine
	}
	return currentVirtualMachinesByName, nil
}

func isVirtualMachineOwnedBy(virtualMachine cloudv1alpha1.VirtualMachine,
	ownerSelector map[string]*cloudv1alpha1.CloudEntitySelector) bool {
	vmOwnerReferences := virtualMachine.OwnerReferences
	for _, vmOwnerReference := range vmOwnerReferences {
		vmOwnerName := vmOwnerReference.Name
		vmOwnerKind := vmOwnerReference.Kind

		if _, found := ownerSelector[vmOwnerName]; found {
			if strings.Compare(vmOwnerKind, reflect.TypeOf(cloudv1alpha1.CloudEntitySelector{}).Name()) == 0 {
				return true
			}
		}
	}
	return false
}

func areDiscoveredFieldsSameVirtualMachineStatus(s1, s2 cloudv1alpha1.VirtualMachineStatus) bool {
	if &s1 == &s2 {
		return true
	}
	if s1.Provider != s2.Provider {
		return false
	}
	if s1.State != s2.State {
		return false
	}
	if s1.VirtualPrivateCloud != s2.VirtualPrivateCloud {
		return false
	}
	if len(s1.Tags) != len(s2.Tags) ||
		len(s1.NetworkInterfaces) != len(s2.NetworkInterfaces) {
		return false
	}
	if !areTagsSame(s1.Tags, s2.Tags) {
		return false
	}
	if !areNetworkInterfacesSame(s1.NetworkInterfaces, s2.NetworkInterfaces) {
		return false
	}
	return true
}

func areTagsSame(s1, s2 map[string]string) bool {
	for key1, value1 := range s1 {
		value2, found := s2[key1]
		if !found {
			return false
		}
		if strings.Compare(strings.ToLower(value1), strings.ToLower(value2)) != 0 {
			return false
		}
	}
	return true
}

func areNetworkInterfacesSame(s1, s2 []cloudv1alpha1.NetworkInterface) bool {
	if &s1 == &s2 {
		return true
	}

	if len(s1) != len(s2) {
		return false
	}
	s1NameMap := convertNetworkInterfacesToMap(s1)
	s2NameMap := convertNetworkInterfacesToMap(s2)
	for key1, value1 := range s1NameMap {
		value2, found := s2NameMap[key1]
		if !found {
			return false
		}
		if strings.Compare(strings.ToLower(value1.Name), strings.ToLower(value2.Name)) != 0 {
			return false
		}
		if strings.Compare(strings.ToLower(value1.MAC), strings.ToLower(value2.MAC)) != 0 {
			return false
		}
		if len(value1.IPs) != len(value2.IPs) {
			return false
		}
		if !areIPAddressesSame(value1.IPs, value2.IPs) {
			return false
		}
	}
	return true
}

func areIPAddressesSame(s1, s2 []cloudv1alpha1.IPAddress) bool {
	s1Map := convertAddressToMap(s1)
	s2Map := convertAddressToMap(s2)
	for key1 := range s1Map {
		_, found := s2Map[key1]
		if !found {
			return false
		}
	}
	return true
}

func convertAddressToMap(addresses []cloudv1alpha1.IPAddress) map[string]struct{} {
	ipAddressMap := make(map[string]struct{})
	for _, address := range addresses {
		key := fmt.Sprintf("%v:%v", address.AddressType, address.Address)
		ipAddressMap[key] = struct{}{}
	}
	return ipAddressMap
}

func convertNetworkInterfacesToMap(nwInterfaces []cloudv1alpha1.NetworkInterface) map[string]cloudv1alpha1.NetworkInterface {
	nwInterfaceMap := make(map[string]cloudv1alpha1.NetworkInterface)

	for _, nwIFace := range nwInterfaces {
		nwInterfaceMap[nwIFace.Name] = nwIFace
	}
	return nwInterfaceMap
}

func updateCloudDiscoveredFieldsOfVirtualMachineStatus(current, discovered *cloudv1alpha1.VirtualMachineStatus) {
	current.Provider = discovered.Provider
	current.State = discovered.State
	current.NetworkInterfaces = discovered.NetworkInterfaces
	current.VirtualPrivateCloud = discovered.VirtualPrivateCloud
	current.Tags = discovered.Tags
}

func updateAccountStatus(current, discovered *cloudv1alpha1.CloudProviderAccountStatus) {
	current.Error = discovered.Error
}

// createVirtualMachineCR creates VirtualMachine CR and updates the status.
func (p *accountPoller) createVirtualMachineCR(vm *cloudv1alpha1.VirtualMachine) (err error) {
	err = controllerutil.SetControllerReference(p.selector, vm, p.scheme)
	if err != nil {
		p.log.Info("error setting controller owner reference", "err", err)
		return err
	}
	// save status since create will update VM object and remove status field from it.
	vmStatus := vm.Status
	err = p.Client.Create(context.TODO(), vm)
	if err != nil {
		p.log.Info("virtual machine create failed", "name", vm.Name, "err", err)
		return err
	}
	vmStatus.Agented = p.isVMAgented(vm)
	vm.Status = vmStatus
	err = p.Client.Status().Update(context.TODO(), vm)
	if err != nil {
		p.log.Info("virtual machine status update failed", "account", p.namespacedName, "name", vm.Name, "err", err)
		return err
	}
	return nil
}

// updateVirtualMachineCR updates VirtualMachine CR. When the Agented status
// field is changed, it delete and re-create the VirtualMachine CR.
func (p *accountPoller) updateVirtualMachineCR(vm *cloudv1alpha1.VirtualMachine) (err error) {
	vmNamespacedName := types.NamespacedName{
		Namespace: vm.Namespace,
		Name:      vm.Name,
	}
	currentVM := &cloudv1alpha1.VirtualMachine{}
	err = p.Get(context.TODO(), vmNamespacedName, currentVM)
	if err != nil {
		if client.IgnoreNotFound(err) != nil {
			p.log.V(1).Info("unable to find to update", "vm-name", vm.Name, "err", err)
			return err
		}
	}
	// Check if status is changed from Agented to Agentless or vice-versa.
	if currentVM.Status.Agented != p.isVMAgented(currentVM) {
		p.log.Info("vm agent status changed", "vm-name", currentVM.Name)
		// Delete the old VM CR, so that any dependent CR's will be deleted.
		err = p.deleteVirtualMachineCR(currentVM)
		if err != nil {
			return err
		}
		// Create a new VM CR, using pre-created VM object.
		// Set the resource version empty.
		vm.ResourceVersion = ""
		err = p.createVirtualMachineCR(vm)
		if err != nil {
			return err
		}
	} else {
		updateCloudDiscoveredFieldsOfVirtualMachineStatus(&currentVM.Status, &vm.Status)
		err = p.Client.Status().Update(context.TODO(), currentVM)
		if err != nil {
			p.log.Info("virtual machine status update failed", "account", p.namespacedName, "name", vm.Name, "err", err)
			return err
		}
	}
	return nil
}

// deleteVirtualMachineCR deletes VirtualMachine CR.
func (p *accountPoller) deleteVirtualMachineCR(vm *cloudv1alpha1.VirtualMachine) (err error) {
	err = p.Delete(context.TODO(), vm)
	if err != nil {
		if client.IgnoreNotFound(err) != nil {
			p.log.V(1).Info("unable to delete", "vm-name", vm.Name, "err", err)
			return err
		}
	}
	return nil
}

// getVMSelectorMatch returns a VMSelector for a VirtualMachine only if it is agented.
func (p *accountPoller) getVMSelectorMatch(vm *cloudv1alpha1.VirtualMachine) *cloudv1alpha1.VirtualMachineSelector {
	vmSelectors, _ := p.vmSelector.ByIndex(virtualMachineSelectorMatchIndexerByID, vm.Annotations[common.AnnotationCloudAssignedIDKey])
	for _, i := range vmSelectors {
		vmSelector := i.(*cloudv1alpha1.VirtualMachineSelector)
		return vmSelector
	}

	// VM Name is not unique, hence iterate over all selectors matching the VM Name to see the best matching selector.
	// VM intended to match a selector with vpcMatch and vmMatch selector, falls under exact Match.
	// VM intended to match a selector with only vmMatch selector, falls under partial match.
	var partialMatchSelector *cloudv1alpha1.VirtualMachineSelector = nil
	vmSelectors, _ = p.vmSelector.ByIndex(virtualMachineSelectorMatchIndexerByName, vm.Annotations[common.AnnotationCloudAssignedNameKey])
	for _, i := range vmSelectors {
		vmSelector := i.(*cloudv1alpha1.VirtualMachineSelector)
		if vmSelector.VpcMatch != nil {
			if vmSelector.VpcMatch.MatchID == vm.Annotations[common.AnnotationCloudAssignedVPCIDKey] {
				// Prioritize exact match(along with vpcMatch) over VM name only match.
				return vmSelector
			}
		} else {
			partialMatchSelector = vmSelector
		}
	}
	if partialMatchSelector != nil {
		return partialMatchSelector
	}

	vmSelectors, _ = p.vmSelector.ByIndex(virtualMachineSelectorMatchIndexerByVPC, vm.Annotations[common.AnnotationCloudAssignedVPCIDKey])
	for _, i := range vmSelectors {
		vmSelector := i.(*cloudv1alpha1.VirtualMachineSelector)
		return vmSelector
	}
	return nil
}

// isVMAgented returns true if a matching VMSelector is found for a VirtualMachine and
// agented flag is enabled for the selector.
func (p *accountPoller) isVMAgented(vm *cloudv1alpha1.VirtualMachine) bool {
	vmSelectorMatch := p.getVMSelectorMatch(vm)
	if vmSelectorMatch == nil {
		return false
	}
	return vmSelectorMatch.Agented
}<|MERGE_RESOLUTION|>--- conflicted
+++ resolved
@@ -250,15 +250,6 @@
 			p.namespacedName.String(), "error", e)
 	}
 
-<<<<<<< HEAD
-	vpcMap, e := cloudInterface.GetVpcInventory(p.namespacedName)
-	if e != nil {
-		p.log.Info("failed to fetch cloud vpc list from internal snapshot", "account",
-			p.namespacedName.String(), "error", e)
-	}
-
-=======
->>>>>>> 34fe66e1
 	err := p.inventory.BuildVpcCache(vpcMap, p.namespacedName)
 	if err != nil {
 		p.log.Info("failed to build vpc inventory", "account", p.namespacedName.String(), "error", err)
