--- conflicted
+++ resolved
@@ -50,11 +50,7 @@
 		select {
 		case recv, ok := <-v.Ch:
 			if !ok {
-<<<<<<< HEAD
-				v.Log.Info("vm converter channel closed")
-=======
 				v.Log.Info("VM converter channel closed")
->>>>>>> a69824bd
 				return
 			}
 			vm := &VirtualMachineSource{recv}
@@ -76,16 +72,12 @@
 	} else {
 		fetchKey = target.GetExternalEntityKeyFromSource(vm)
 	}
-<<<<<<< HEAD
-	log.Info("received event", "Key", fetchKey, "Agented", isAgent)
-=======
 	log.Info("Received event", "Key", fetchKey, "Agented", isAgent)
->>>>>>> a69824bd
 	if isRetry {
 		retry, ok := failedUpdates[fetchKey.String()]
 		// ignore event if newer event succeeds or newer event retrying
 		if !ok || v.isNewEvent(retry.item.(*VirtualMachineSource), vm) {
-			log.Info("ignore retry", "Key", fetchKey, "retryCount", retry.retryCount)
+			log.Info("Ignore retry", "Key", fetchKey, "retryCount", retry.retryCount)
 			return
 		}
 	}
@@ -103,7 +95,7 @@
 		}
 		record.retryCount += 1
 		if record.retryCount >= maxRetry {
-			log.Info("max retry reached, ignoring", "Key", fetchKey, "maxRetry", maxRetry)
+			log.Info("Max retry reached, ignoring", "Key", fetchKey, "maxRetry", maxRetry)
 			delete(failedUpdates, fetchKey.String())
 			return
 		}
@@ -116,7 +108,7 @@
 	ctx := context.Background()
 	ips, err := vm.GetEndPointAddresses()
 	if err != nil {
-		log.Info("failed to get IP address for", "Name", fetchKey, "err", err)
+		log.Info("Failed to get IP address for", "Name", fetchKey, "err", err)
 		return
 	}
 
@@ -154,7 +146,7 @@
 		if err != nil {
 			log.Error(err, "unable to delete ", "Key", fetchKey)
 		} else {
-			log.V(1).Info("deleted resource", "Key", fetchKey)
+			log.V(1).Info("Deleted resource", "Key", fetchKey)
 		}
 		return
 	}
@@ -165,16 +157,6 @@
 			base := client.MergeFrom(externNode.DeepCopy())
 			patch := target.PatchExternalNodeFrom(vm, externNode, v.Client)
 			err = v.Client.Patch(ctx, patch, base)
-<<<<<<< HEAD
-=======
-		} else {
-			base := client.MergeFrom(externEntity.DeepCopy())
-			patch := target.PatchExternalEntityFrom(vm, externEntity, v.Client)
-			err = v.Client.Patch(ctx, patch, base)
-		}
-		if err != nil {
-			log.Error(err, "unable to patch ", "Key", fetchKey)
->>>>>>> a69824bd
 		} else {
 			base := client.MergeFrom(externEntity.DeepCopy())
 			patch := target.PatchExternalEntityFrom(vm, externEntity, v.Client)
@@ -183,7 +165,7 @@
 		if err != nil {
 			log.Error(err, "unable to patch ", "Key", fetchKey)
 		} else {
-			log.V(1).Info("patched resource", "Key", fetchKey)
+			log.V(1).Info("Patched resource", "Key", fetchKey)
 		}
 		return
 	}
@@ -199,7 +181,7 @@
 	if err != nil {
 		log.Error(err, "unable to create ", "Key", fetchKey)
 	} else {
-		log.V(1).Info("created resource", "Key", fetchKey)
+		log.V(1).Info("Created resource", "Key", fetchKey)
 	}
 }
 
