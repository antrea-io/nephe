--- conflicted
+++ resolved
@@ -250,16 +250,6 @@
 		}
 	}
 
-<<<<<<< HEAD
-	if withAgent {
-		By(cluster + ": Deleting namespace " + staticVMNS.Name)
-		err = k8sClient.Delete(context.TODO(), staticVMNS)
-		Expect(err).ToNot(HaveOccurred())
-		_ = os.RemoveAll(tmpDir)
-	}
-
-=======
->>>>>>> 8072a85e
 	// Delete VM VPC in parallel.
 	wg := sync.WaitGroup{}
 	wgChan := make(chan error)
